# ==========================================================================
# Building
# ==========================================================================

src := $(obj)

PHONY := __build
__build:

# Init all relevant variables used in kbuild files so
# 1) they have correct type
# 2) they do not inherit any value from the environment
obj-y :=
obj-m :=
lib-y :=
lib-m :=
always :=
targets :=
subdir-y :=
subdir-m :=
EXTRA_AFLAGS   :=
EXTRA_CFLAGS   :=
EXTRA_CPPFLAGS :=
EXTRA_LDFLAGS  :=
asflags-y  :=
ccflags-y  :=
cppflags-y :=
ldflags-y  :=

# Read auto.conf if it exists, otherwise ignore
-include include/config/auto.conf

include scripts/Kbuild.include

# For backward compatibility check that these variables do not change
save-cflags := $(CFLAGS)

# The filename Kbuild has precedence over Makefile
kbuild-dir := $(if $(filter /%,$(src)),$(src),$(srctree)/$(src))
kbuild-file := $(if $(wildcard $(kbuild-dir)/Kbuild),$(kbuild-dir)/Kbuild,$(kbuild-dir)/Makefile)
include $(kbuild-file)

# If the save-* variables changed error out
ifeq ($(KBUILD_NOPEDANTIC),)
        ifneq ("$(save-cflags)","$(CFLAGS)")
                $(error CFLAGS was changed in "$(kbuild-file)". Fix it to use EXTRA_CFLAGS)
        endif
endif
include scripts/Makefile.lib

ifdef host-progs
ifneq ($(hostprogs-y),$(host-progs))
$(warning kbuild: $(obj)/Makefile - Usage of host-progs is deprecated. Please replace with hostprogs-y!)
hostprogs-y += $(host-progs)
endif
endif

# Do not include host rules unless needed
ifneq ($(hostprogs-y)$(hostprogs-m),)
include scripts/Makefile.host
endif

ifneq ($(KBUILD_SRC),)
# Create output directory if not already present
_dummy := $(shell [ -d $(obj) ] || mkdir -p $(obj))

# Create directories for object files if directory does not exist
# Needed when obj-y := dir/file.o syntax is used
_dummy := $(foreach d,$(obj-dirs), $(shell [ -d $(d) ] || mkdir -p $(d)))
endif

ifndef obj
$(warning kbuild: Makefile.build is included improperly)
endif

# ===========================================================================

ifneq ($(strip $(lib-y) $(lib-m) $(lib-n) $(lib-)),)
lib-target := $(obj)/lib.a
endif

ifneq ($(strip $(obj-y) $(obj-m) $(obj-n) $(obj-) $(lib-target)),)
builtin-target := $(obj)/built-in.o
endif

modorder-target := $(obj)/modules.order

# We keep a list of all modules in $(MODVERDIR)

__build: $(if $(KBUILD_BUILTIN),$(builtin-target) $(lib-target) $(extra-y)) \
	 $(if $(KBUILD_MODULES),$(obj-m) $(modorder-target)) \
	 $(subdir-ym) $(always)
	@:

# Linus' kernel sanity checking tool
ifneq ($(KBUILD_CHECKSRC),0)
  ifeq ($(KBUILD_CHECKSRC),2)
    quiet_cmd_force_checksrc = CHECK   $<
          cmd_force_checksrc = $(CHECK) $(CHECKFLAGS) $(c_flags) $< ;
  else
      quiet_cmd_checksrc     = CHECK   $<
            cmd_checksrc     = $(CHECK) $(CHECKFLAGS) $(c_flags) $< ;
  endif
endif

# Do section mismatch analysis for each module/built-in.o
ifdef CONFIG_DEBUG_SECTION_MISMATCH
  cmd_secanalysis = ; scripts/mod/modpost $@
endif

# Compile C sources (.c)
# ---------------------------------------------------------------------------

# Default is built-in, unless we know otherwise
modkern_cflags := $(CFLAGS_KERNEL)
quiet_modtag := $(empty)   $(empty)

$(real-objs-m)        : modkern_cflags := $(CFLAGS_MODULE)
$(real-objs-m:.o=.i)  : modkern_cflags := $(CFLAGS_MODULE)
$(real-objs-m:.o=.s)  : modkern_cflags := $(CFLAGS_MODULE)
$(real-objs-m:.o=.lst): modkern_cflags := $(CFLAGS_MODULE)

$(real-objs-m)        : quiet_modtag := [M]
$(real-objs-m:.o=.i)  : quiet_modtag := [M]
$(real-objs-m:.o=.s)  : quiet_modtag := [M]
$(real-objs-m:.o=.lst): quiet_modtag := [M]

$(obj-m)              : quiet_modtag := [M]

# Default for not multi-part modules
modname = $(basetarget)

$(multi-objs-m)         : modname = $(modname-multi)
$(multi-objs-m:.o=.i)   : modname = $(modname-multi)
$(multi-objs-m:.o=.s)   : modname = $(modname-multi)
$(multi-objs-m:.o=.lst) : modname = $(modname-multi)
$(multi-objs-y)         : modname = $(modname-multi)
$(multi-objs-y:.o=.i)   : modname = $(modname-multi)
$(multi-objs-y:.o=.s)   : modname = $(modname-multi)
$(multi-objs-y:.o=.lst) : modname = $(modname-multi)

quiet_cmd_cc_s_c = CC $(quiet_modtag)  $@
cmd_cc_s_c       = $(CC) $(c_flags) -fverbose-asm -S -o $@ $<

$(obj)/%.s: $(src)/%.c FORCE
	$(call if_changed_dep,cc_s_c)

quiet_cmd_cc_i_c = CPP $(quiet_modtag) $@
cmd_cc_i_c       = $(CPP) $(c_flags)   -o $@ $<

$(obj)/%.i: $(src)/%.c FORCE
	$(call if_changed_dep,cc_i_c)

quiet_cmd_cc_symtypes_c = SYM $(quiet_modtag) $@
cmd_cc_symtypes_c	   = \
		$(CPP) -D__GENKSYMS__ $(c_flags) $<			\
		| $(GENKSYMS) -T $@ >/dev/null;				\
		test -s $@ || rm -f $@

$(obj)/%.symtypes : $(src)/%.c FORCE
	$(call if_changed_dep,cc_symtypes_c)

# C (.c) files
# The C file is compiled and updated dependency information is generated.
# (See cmd_cc_o_c + relevant part of rule_cc_o_c)

quiet_cmd_cc_o_c = CC $(quiet_modtag)  $@

ifndef CONFIG_MODVERSIONS
cmd_cc_o_c = $(CC) $(c_flags) -c -o $@ $<

else
# When module versioning is enabled the following steps are executed:
# o compile a .tmp_<file>.o from <file>.c
# o if .tmp_<file>.o doesn't contain a __ksymtab version, i.e. does
#   not export symbols, we just rename .tmp_<file>.o to <file>.o and
#   are done.
# o otherwise, we calculate symbol versions using the good old
#   genksyms on the preprocessed source and postprocess them in a way
#   that they are usable as a linker script
# o generate <file>.o from .tmp_<file>.o using the linker to
#   replace the unresolved symbols __crc_exported_symbol with
#   the actual value of the checksum generated by genksyms

cmd_cc_o_c = $(CC) $(c_flags) -c -o $(@D)/.tmp_$(@F) $<
cmd_modversions =							\
	if $(OBJDUMP) -h $(@D)/.tmp_$(@F) | grep -q __ksymtab; then	\
		$(CPP) -D__GENKSYMS__ $(c_flags) $<			\
		| $(GENKSYMS) $(if $(KBUILD_SYMTYPES),			\
			      -T $(@D)/$(@F:.o=.symtypes)) -a $(ARCH)	\
		> $(@D)/.tmp_$(@F:.o=.ver);				\
									\
		$(LD) $(LDFLAGS) -r -o $@ $(@D)/.tmp_$(@F) 		\
			-T $(@D)/.tmp_$(@F:.o=.ver);			\
		rm -f $(@D)/.tmp_$(@F) $(@D)/.tmp_$(@F:.o=.ver);	\
	else								\
		mv -f $(@D)/.tmp_$(@F) $@;				\
	fi;
endif

<<<<<<< HEAD
ifdef CONFIG_FTRACE_MCOUNT_RECORD
cmd_record_mcount = perl $(srctree)/scripts/recordmcount.pl \
	"$(ARCH)" "$(OBJDUMP)" "$(OBJCOPY)" "$(CC)" "$(LD)" "$(NM)" "$(RM)" \
	"$(MV)" "$(@)";
=======
ifdef CONFIG_64BIT
arch_bits = 64
else
arch_bits = 32
endif

ifdef CONFIG_FTRACE_MCOUNT_RECORD
cmd_record_mcount = perl $(srctree)/scripts/recordmcount.pl \
	"$(ARCH)" "$(arch_bits)" "$(OBJDUMP)" "$(OBJCOPY)" "$(CC)" "$(LD)" \
	"$(NM)" "$(RM)" "$(MV)" "$(@)";
>>>>>>> c07f62e5
endif

define rule_cc_o_c
	$(call echo-cmd,checksrc) $(cmd_checksrc)			  \
	$(call echo-cmd,cc_o_c) $(cmd_cc_o_c);				  \
	$(cmd_modversions)						  \
	$(cmd_record_mcount)						  \
	scripts/basic/fixdep $(depfile) $@ '$(call make-cmd,cc_o_c)' >    \
	                                              $(dot-target).tmp;  \
	rm -f $(depfile);						  \
	mv -f $(dot-target).tmp $(dot-target).cmd
endef

# Built-in and composite module parts
$(obj)/%.o: $(src)/%.c FORCE
	$(call cmd,force_checksrc)
	$(call if_changed_rule,cc_o_c)

# Single-part modules are special since we need to mark them in $(MODVERDIR)

$(single-used-m): $(obj)/%.o: $(src)/%.c FORCE
	$(call cmd,force_checksrc)
	$(call if_changed_rule,cc_o_c)
	@{ echo $(@:.o=.ko); echo $@; } > $(MODVERDIR)/$(@F:.o=.mod)

quiet_cmd_cc_lst_c = MKLST   $@
      cmd_cc_lst_c = $(CC) $(c_flags) -g -c -o $*.o $< && \
		     $(CONFIG_SHELL) $(srctree)/scripts/makelst $*.o \
				     System.map $(OBJDUMP) > $@

$(obj)/%.lst: $(src)/%.c FORCE
	$(call if_changed_dep,cc_lst_c)

# Compile assembler sources (.S)
# ---------------------------------------------------------------------------

modkern_aflags := $(AFLAGS_KERNEL)

$(real-objs-m)      : modkern_aflags := $(AFLAGS_MODULE)
$(real-objs-m:.o=.s): modkern_aflags := $(AFLAGS_MODULE)

quiet_cmd_as_s_S = CPP $(quiet_modtag) $@
cmd_as_s_S       = $(CPP) $(a_flags)   -o $@ $< 

$(obj)/%.s: $(src)/%.S FORCE
	$(call if_changed_dep,as_s_S)

quiet_cmd_as_o_S = AS $(quiet_modtag)  $@
cmd_as_o_S       = $(CC) $(a_flags) -c -o $@ $<

$(obj)/%.o: $(src)/%.S FORCE
	$(call if_changed_dep,as_o_S)

targets += $(real-objs-y) $(real-objs-m) $(lib-y)
targets += $(extra-y) $(MAKECMDGOALS) $(always)

# Linker scripts preprocessor (.lds.S -> .lds)
# ---------------------------------------------------------------------------
quiet_cmd_cpp_lds_S = LDS     $@
      cmd_cpp_lds_S = $(CPP) $(cpp_flags) -D__ASSEMBLY__ -o $@ $<

$(obj)/%.lds: $(src)/%.lds.S FORCE
	$(call if_changed_dep,cpp_lds_S)

# Build the compiled-in targets
# ---------------------------------------------------------------------------

# To build objects in subdirs, we need to descend into the directories
$(sort $(subdir-obj-y)): $(subdir-ym) ;

#
# Rule to compile a set of .o files into one .o file
#
ifdef builtin-target
quiet_cmd_link_o_target = LD      $@
# If the list of objects to link is empty, just create an empty built-in.o
cmd_link_o_target = $(if $(strip $(obj-y)),\
		      $(LD) $(ld_flags) -r -o $@ $(filter $(obj-y), $^) \
		      $(cmd_secanalysis),\
		      rm -f $@; $(AR) rcs $@)

$(builtin-target): $(obj-y) FORCE
	$(call if_changed,link_o_target)

targets += $(builtin-target)
endif # builtin-target

#
# Rule to create modules.order file
#
# Create commands to either record .ko file or cat modules.order from
# a subdirectory
modorder-cmds =						\
	$(foreach m, $(modorder),			\
		$(if $(filter %/modules.order, $m),	\
			cat $m;, echo kernel/$m;))

$(modorder-target): $(subdir-ym) FORCE
	$(Q)(cat /dev/null; $(modorder-cmds)) > $@

#
# Rule to compile a set of .o files into one .a file
#
ifdef lib-target
quiet_cmd_link_l_target = AR      $@
cmd_link_l_target = rm -f $@; $(AR) rcs $@ $(lib-y)

$(lib-target): $(lib-y) FORCE
	$(call if_changed,link_l_target)

targets += $(lib-target)
endif

#
# Rule to link composite objects
#
#  Composite objects are specified in kbuild makefile as follows:
#    <composite-object>-objs := <list of .o files>
#  or
#    <composite-object>-y    := <list of .o files>
link_multi_deps =                     \
$(filter $(addprefix $(obj)/,         \
$($(subst $(obj)/,,$(@:.o=-objs)))    \
$($(subst $(obj)/,,$(@:.o=-y)))), $^)
 
quiet_cmd_link_multi-y = LD      $@
cmd_link_multi-y = $(LD) $(ld_flags) -r -o $@ $(link_multi_deps) $(cmd_secanalysis)

quiet_cmd_link_multi-m = LD [M]  $@
cmd_link_multi-m = $(cmd_link_multi-y)

# We would rather have a list of rules like
# 	foo.o: $(foo-objs)
# but that's not so easy, so we rather make all composite objects depend
# on the set of all their parts
$(multi-used-y) : %.o: $(multi-objs-y) FORCE
	$(call if_changed,link_multi-y)

$(multi-used-m) : %.o: $(multi-objs-m) FORCE
	$(call if_changed,link_multi-m)
	@{ echo $(@:.o=.ko); echo $(link_multi_deps); } > $(MODVERDIR)/$(@F:.o=.mod)

targets += $(multi-used-y) $(multi-used-m)


# Descending
# ---------------------------------------------------------------------------

PHONY += $(subdir-ym)
$(subdir-ym):
	$(Q)$(MAKE) $(build)=$@

# Add FORCE to the prequisites of a target to force it to be always rebuilt.
# ---------------------------------------------------------------------------

PHONY += FORCE

FORCE:

# Read all saved command lines and dependencies for the $(targets) we
# may be building above, using $(if_changed{,_dep}). As an
# optimization, we don't need to read them if the target does not
# exist, we will rebuild anyway in that case.

targets := $(wildcard $(sort $(targets)))
cmd_files := $(wildcard $(foreach f,$(targets),$(dir $(f)).$(notdir $(f)).cmd))

ifneq ($(cmd_files),)
  include $(cmd_files)
endif


# Declare the contents of the .PHONY variable as phony.  We keep that
# information in a variable se we can use it in if_changed and friends.

.PHONY: $(PHONY)<|MERGE_RESOLUTION|>--- conflicted
+++ resolved
@@ -198,12 +198,6 @@
 	fi;
 endif
 
-<<<<<<< HEAD
-ifdef CONFIG_FTRACE_MCOUNT_RECORD
-cmd_record_mcount = perl $(srctree)/scripts/recordmcount.pl \
-	"$(ARCH)" "$(OBJDUMP)" "$(OBJCOPY)" "$(CC)" "$(LD)" "$(NM)" "$(RM)" \
-	"$(MV)" "$(@)";
-=======
 ifdef CONFIG_64BIT
 arch_bits = 64
 else
@@ -214,7 +208,6 @@
 cmd_record_mcount = perl $(srctree)/scripts/recordmcount.pl \
 	"$(ARCH)" "$(arch_bits)" "$(OBJDUMP)" "$(OBJCOPY)" "$(CC)" "$(LD)" \
 	"$(NM)" "$(RM)" "$(MV)" "$(@)";
->>>>>>> c07f62e5
 endif
 
 define rule_cc_o_c
