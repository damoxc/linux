--- conflicted
+++ resolved
@@ -145,11 +145,8 @@
 #define XLOG_IO_ERROR		0x8	/* log hit an I/O error, and being
 					   shutdown */
 #define XLOG_TAIL_WARN		0x10	/* log tail verify warning issued */
-<<<<<<< HEAD
-=======
 
 typedef __uint32_t xlog_tid_t;
->>>>>>> d762f438
 
 #ifdef __KERNEL__
 /*
