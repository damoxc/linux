/*
 * wm_hubs.c  --  WM8993/4 common code
 *
 * Copyright 2009 Wolfson Microelectronics plc
 *
 * Author: Mark Brown <broonie@opensource.wolfsonmicro.com>
 *
 *
 * This program is free software; you can redistribute it and/or modify
 * it under the terms of the GNU General Public License version 2 as
 * published by the Free Software Foundation.
 */

#include <linux/module.h>
#include <linux/moduleparam.h>
#include <linux/init.h>
#include <linux/delay.h>
#include <linux/pm.h>
#include <linux/i2c.h>
#include <linux/platform_device.h>
#include <sound/core.h>
#include <sound/pcm.h>
#include <sound/pcm_params.h>
#include <sound/soc.h>
#include <sound/soc-dapm.h>
#include <sound/initval.h>
#include <sound/tlv.h>

#include "wm8993.h"
#include "wm_hubs.h"

const DECLARE_TLV_DB_SCALE(wm_hubs_spkmix_tlv, -300, 300, 0);
EXPORT_SYMBOL_GPL(wm_hubs_spkmix_tlv);

static const DECLARE_TLV_DB_SCALE(inpga_tlv, -1650, 150, 0);
static const DECLARE_TLV_DB_SCALE(inmix_sw_tlv, 0, 3000, 0);
static const DECLARE_TLV_DB_SCALE(inmix_tlv, -1500, 300, 1);
static const DECLARE_TLV_DB_SCALE(earpiece_tlv, -600, 600, 0);
static const DECLARE_TLV_DB_SCALE(outmix_tlv, -2100, 300, 0);
static const DECLARE_TLV_DB_SCALE(spkmixout_tlv, -1800, 600, 1);
static const DECLARE_TLV_DB_SCALE(outpga_tlv, -5700, 100, 0);
static const unsigned int spkboost_tlv[] = {
	TLV_DB_RANGE_HEAD(7),
	0, 6, TLV_DB_SCALE_ITEM(0, 150, 0),
	7, 7, TLV_DB_SCALE_ITEM(1200, 0, 0),
};
static const DECLARE_TLV_DB_SCALE(line_tlv, -600, 600, 0);

static const char *speaker_ref_text[] = {
	"SPKVDD/2",
	"VMID",
};

static const struct soc_enum speaker_ref =
	SOC_ENUM_SINGLE(WM8993_SPEAKER_MIXER, 8, 2, speaker_ref_text);

static const char *speaker_mode_text[] = {
	"Class D",
	"Class AB",
};

static const struct soc_enum speaker_mode =
	SOC_ENUM_SINGLE(WM8993_SPKMIXR_ATTENUATION, 8, 2, speaker_mode_text);

static void wait_for_dc_servo(struct snd_soc_codec *codec, unsigned int op)
{
	unsigned int reg;
	int count = 0;
	unsigned int val;

	val = op | WM8993_DCS_ENA_CHAN_0 | WM8993_DCS_ENA_CHAN_1;

	/* Trigger the command */
	snd_soc_write(codec, WM8993_DC_SERVO_0, val);

	dev_dbg(codec->dev, "Waiting for DC servo...\n");

	do {
		count++;
		msleep(1);
		reg = snd_soc_read(codec, WM8993_DC_SERVO_0);
		dev_dbg(codec->dev, "DC servo: %x\n", reg);
	} while (reg & op && count < 400);

	if (reg & op)
		dev_err(codec->dev, "Timed out waiting for DC Servo\n");
}

/*
 * Startup calibration of the DC servo
 */
static void calibrate_dc_servo(struct snd_soc_codec *codec)
{
	struct wm_hubs_data *hubs = snd_soc_codec_get_drvdata(codec);
	u16 reg, reg_l, reg_r, dcs_cfg;

	/* If we're using a digital only path and have a previously
	 * callibrated DC servo offset stored then use that. */
	if (hubs->class_w && hubs->class_w_dcs) {
		dev_dbg(codec->dev, "Using cached DC servo offset %x\n",
			hubs->class_w_dcs);
		snd_soc_write(codec, WM8993_DC_SERVO_3, hubs->class_w_dcs);
		wait_for_dc_servo(codec,
				  WM8993_DCS_TRIG_DAC_WR_0 |
				  WM8993_DCS_TRIG_DAC_WR_1);
		return;
	}

	/* Set for 32 series updates */
	snd_soc_update_bits(codec, WM8993_DC_SERVO_1,
			    WM8993_DCS_SERIES_NO_01_MASK,
			    32 << WM8993_DCS_SERIES_NO_01_SHIFT);
	wait_for_dc_servo(codec,
			  WM8993_DCS_TRIG_SERIES_0 | WM8993_DCS_TRIG_SERIES_1);

	/* Different chips in the family support different readback
	 * methods.
	 */
	switch (hubs->dcs_readback_mode) {
	case 0:
		reg_l = snd_soc_read(codec, WM8993_DC_SERVO_READBACK_1)
			& WM8993_DCS_INTEG_CHAN_0_MASK;;
		reg_r = snd_soc_read(codec, WM8993_DC_SERVO_READBACK_2)
			& WM8993_DCS_INTEG_CHAN_1_MASK;
		break;
	case 1:
		reg = snd_soc_read(codec, WM8993_DC_SERVO_3);
		reg_l = (reg & WM8993_DCS_DAC_WR_VAL_1_MASK)
			>> WM8993_DCS_DAC_WR_VAL_1_SHIFT;
		reg_r = reg & WM8993_DCS_DAC_WR_VAL_0_MASK;
		break;
	default:
		WARN(1, "Unknown DCS readback method");
		break;
	}

	dev_dbg(codec->dev, "DCS input: %x %x\n", reg_l, reg_r);

	/* Apply correction to DC servo result */
	if (hubs->dcs_codes) {
		dev_dbg(codec->dev, "Applying %d code DC servo correction\n",
			hubs->dcs_codes);

<<<<<<< HEAD
=======
		/* Different chips in the family support different
		 * readback methods.
		 */
		switch (hubs->dcs_readback_mode) {
		case 0:
			reg_l = snd_soc_read(codec, WM8993_DC_SERVO_READBACK_1)
				& WM8993_DCS_INTEG_CHAN_0_MASK;;
			reg_r = snd_soc_read(codec, WM8993_DC_SERVO_READBACK_2)
				& WM8993_DCS_INTEG_CHAN_1_MASK;
			break;
		case 1:
			reg = snd_soc_read(codec, WM8993_DC_SERVO_3);
			reg_l = (reg & WM8993_DCS_DAC_WR_VAL_1_MASK)
				>> WM8993_DCS_DAC_WR_VAL_1_SHIFT;
			reg_r = reg & WM8993_DCS_DAC_WR_VAL_0_MASK;
			break;
		default:
			WARN(1, "Unknown DCS readback method\n");
			break;
		}

		dev_dbg(codec->dev, "DCS input: %x %x\n", reg_l, reg_r);

>>>>>>> 29c798fe
		/* HPOUT1L */
		if (reg_l + hubs->dcs_codes > 0 &&
		    reg_l + hubs->dcs_codes < 0xff)
			reg_l += hubs->dcs_codes;
		dcs_cfg = reg_l << WM8993_DCS_DAC_WR_VAL_1_SHIFT;

		/* HPOUT1R */
		if (reg_r + hubs->dcs_codes > 0 &&
		    reg_r + hubs->dcs_codes < 0xff)
			reg_r += hubs->dcs_codes;
		dcs_cfg |= reg_r;

		dev_dbg(codec->dev, "DCS result: %x\n", dcs_cfg);

		/* Do it */
		snd_soc_write(codec, WM8993_DC_SERVO_3, dcs_cfg);
		wait_for_dc_servo(codec,
				  WM8993_DCS_TRIG_DAC_WR_0 |
				  WM8993_DCS_TRIG_DAC_WR_1);
	} else {
		dcs_cfg = reg_l << WM8993_DCS_DAC_WR_VAL_1_SHIFT;
		dcs_cfg |= reg_r;
	}

	/* Save the callibrated offset if we're in class W mode and
	 * therefore don't have any analogue signal mixed in. */
	if (hubs->class_w)
		hubs->class_w_dcs = dcs_cfg;
}

/*
 * Update the DC servo calibration on gain changes
 */
static int wm8993_put_dc_servo(struct snd_kcontrol *kcontrol,
			       struct snd_ctl_elem_value *ucontrol)
{
	struct snd_soc_codec *codec = snd_kcontrol_chip(kcontrol);
	struct wm_hubs_data *hubs = snd_soc_codec_get_drvdata(codec);
	int ret;

	ret = snd_soc_put_volsw_2r(kcontrol, ucontrol);

	/* Updating the analogue gains invalidates the DC servo cache */
	hubs->class_w_dcs = 0;

	/* If we're applying an offset correction then updating the
	 * callibration would be likely to introduce further offsets. */
	if (hubs->dcs_codes)
		return ret;

	/* Only need to do this if the outputs are active */
	if (snd_soc_read(codec, WM8993_POWER_MANAGEMENT_1)
	    & (WM8993_HPOUT1L_ENA | WM8993_HPOUT1R_ENA))
		snd_soc_update_bits(codec,
				    WM8993_DC_SERVO_0,
				    WM8993_DCS_TRIG_SINGLE_0 |
				    WM8993_DCS_TRIG_SINGLE_1,
				    WM8993_DCS_TRIG_SINGLE_0 |
				    WM8993_DCS_TRIG_SINGLE_1);

	return ret;
}

static const struct snd_kcontrol_new analogue_snd_controls[] = {
SOC_SINGLE_TLV("IN1L Volume", WM8993_LEFT_LINE_INPUT_1_2_VOLUME, 0, 31, 0,
	       inpga_tlv),
SOC_SINGLE("IN1L Switch", WM8993_LEFT_LINE_INPUT_1_2_VOLUME, 7, 1, 1),
SOC_SINGLE("IN1L ZC Switch", WM8993_LEFT_LINE_INPUT_1_2_VOLUME, 7, 1, 0),

SOC_SINGLE_TLV("IN1R Volume", WM8993_RIGHT_LINE_INPUT_1_2_VOLUME, 0, 31, 0,
	       inpga_tlv),
SOC_SINGLE("IN1R Switch", WM8993_RIGHT_LINE_INPUT_1_2_VOLUME, 7, 1, 1),
SOC_SINGLE("IN1R ZC Switch", WM8993_RIGHT_LINE_INPUT_1_2_VOLUME, 7, 1, 0),


SOC_SINGLE_TLV("IN2L Volume", WM8993_LEFT_LINE_INPUT_3_4_VOLUME, 0, 31, 0,
	       inpga_tlv),
SOC_SINGLE("IN2L Switch", WM8993_LEFT_LINE_INPUT_3_4_VOLUME, 7, 1, 1),
SOC_SINGLE("IN2L ZC Switch", WM8993_LEFT_LINE_INPUT_3_4_VOLUME, 7, 1, 0),

SOC_SINGLE_TLV("IN2R Volume", WM8993_RIGHT_LINE_INPUT_3_4_VOLUME, 0, 31, 0,
	       inpga_tlv),
SOC_SINGLE("IN2R Switch", WM8993_RIGHT_LINE_INPUT_3_4_VOLUME, 7, 1, 1),
SOC_SINGLE("IN2R ZC Switch", WM8993_RIGHT_LINE_INPUT_3_4_VOLUME, 7, 1, 0),

SOC_SINGLE_TLV("MIXINL IN2L Volume", WM8993_INPUT_MIXER3, 7, 1, 0,
	       inmix_sw_tlv),
SOC_SINGLE_TLV("MIXINL IN1L Volume", WM8993_INPUT_MIXER3, 4, 1, 0,
	       inmix_sw_tlv),
SOC_SINGLE_TLV("MIXINL Output Record Volume", WM8993_INPUT_MIXER3, 0, 7, 0,
	       inmix_tlv),
SOC_SINGLE_TLV("MIXINL IN1LP Volume", WM8993_INPUT_MIXER5, 6, 7, 0, inmix_tlv),
SOC_SINGLE_TLV("MIXINL Direct Voice Volume", WM8993_INPUT_MIXER5, 0, 6, 0,
	       inmix_tlv),

SOC_SINGLE_TLV("MIXINR IN2R Volume", WM8993_INPUT_MIXER4, 7, 1, 0,
	       inmix_sw_tlv),
SOC_SINGLE_TLV("MIXINR IN1R Volume", WM8993_INPUT_MIXER4, 4, 1, 0,
	       inmix_sw_tlv),
SOC_SINGLE_TLV("MIXINR Output Record Volume", WM8993_INPUT_MIXER4, 0, 7, 0,
	       inmix_tlv),
SOC_SINGLE_TLV("MIXINR IN1RP Volume", WM8993_INPUT_MIXER6, 6, 7, 0, inmix_tlv),
SOC_SINGLE_TLV("MIXINR Direct Voice Volume", WM8993_INPUT_MIXER6, 0, 6, 0,
	       inmix_tlv),

SOC_SINGLE_TLV("Left Output Mixer IN2RN Volume", WM8993_OUTPUT_MIXER5, 6, 7, 1,
	       outmix_tlv),
SOC_SINGLE_TLV("Left Output Mixer IN2LN Volume", WM8993_OUTPUT_MIXER3, 6, 7, 1,
	       outmix_tlv),
SOC_SINGLE_TLV("Left Output Mixer IN2LP Volume", WM8993_OUTPUT_MIXER3, 9, 7, 1,
	       outmix_tlv),
SOC_SINGLE_TLV("Left Output Mixer IN1L Volume", WM8993_OUTPUT_MIXER3, 0, 7, 1,
	       outmix_tlv),
SOC_SINGLE_TLV("Left Output Mixer IN1R Volume", WM8993_OUTPUT_MIXER3, 3, 7, 1,
	       outmix_tlv),
SOC_SINGLE_TLV("Left Output Mixer Right Input Volume",
	       WM8993_OUTPUT_MIXER5, 3, 7, 1, outmix_tlv),
SOC_SINGLE_TLV("Left Output Mixer Left Input Volume",
	       WM8993_OUTPUT_MIXER5, 0, 7, 1, outmix_tlv),
SOC_SINGLE_TLV("Left Output Mixer DAC Volume", WM8993_OUTPUT_MIXER5, 9, 7, 1,
	       outmix_tlv),

SOC_SINGLE_TLV("Right Output Mixer IN2LN Volume",
	       WM8993_OUTPUT_MIXER6, 6, 7, 1, outmix_tlv),
SOC_SINGLE_TLV("Right Output Mixer IN2RN Volume",
	       WM8993_OUTPUT_MIXER4, 6, 7, 1, outmix_tlv),
SOC_SINGLE_TLV("Right Output Mixer IN1L Volume",
	       WM8993_OUTPUT_MIXER4, 3, 7, 1, outmix_tlv),
SOC_SINGLE_TLV("Right Output Mixer IN1R Volume",
	       WM8993_OUTPUT_MIXER4, 0, 7, 1, outmix_tlv),
SOC_SINGLE_TLV("Right Output Mixer IN2RP Volume",
	       WM8993_OUTPUT_MIXER4, 9, 7, 1, outmix_tlv),
SOC_SINGLE_TLV("Right Output Mixer Left Input Volume",
	       WM8993_OUTPUT_MIXER6, 3, 7, 1, outmix_tlv),
SOC_SINGLE_TLV("Right Output Mixer Right Input Volume",
	       WM8993_OUTPUT_MIXER6, 6, 7, 1, outmix_tlv),
SOC_SINGLE_TLV("Right Output Mixer DAC Volume",
	       WM8993_OUTPUT_MIXER6, 9, 7, 1, outmix_tlv),

SOC_DOUBLE_R_TLV("Output Volume", WM8993_LEFT_OPGA_VOLUME,
		 WM8993_RIGHT_OPGA_VOLUME, 0, 63, 0, outpga_tlv),
SOC_DOUBLE_R("Output Switch", WM8993_LEFT_OPGA_VOLUME,
	     WM8993_RIGHT_OPGA_VOLUME, 6, 1, 0),
SOC_DOUBLE_R("Output ZC Switch", WM8993_LEFT_OPGA_VOLUME,
	     WM8993_RIGHT_OPGA_VOLUME, 7, 1, 0),

SOC_SINGLE("Earpiece Switch", WM8993_HPOUT2_VOLUME, 5, 1, 1),
SOC_SINGLE_TLV("Earpiece Volume", WM8993_HPOUT2_VOLUME, 4, 1, 1, earpiece_tlv),

SOC_SINGLE_TLV("SPKL Input Volume", WM8993_SPKMIXL_ATTENUATION,
	       5, 1, 1, wm_hubs_spkmix_tlv),
SOC_SINGLE_TLV("SPKL IN1LP Volume", WM8993_SPKMIXL_ATTENUATION,
	       4, 1, 1, wm_hubs_spkmix_tlv),
SOC_SINGLE_TLV("SPKL Output Volume", WM8993_SPKMIXL_ATTENUATION,
	       3, 1, 1, wm_hubs_spkmix_tlv),

SOC_SINGLE_TLV("SPKR Input Volume", WM8993_SPKMIXR_ATTENUATION,
	       5, 1, 1, wm_hubs_spkmix_tlv),
SOC_SINGLE_TLV("SPKR IN1RP Volume", WM8993_SPKMIXR_ATTENUATION,
	       4, 1, 1, wm_hubs_spkmix_tlv),
SOC_SINGLE_TLV("SPKR Output Volume", WM8993_SPKMIXR_ATTENUATION,
	       3, 1, 1, wm_hubs_spkmix_tlv),

SOC_DOUBLE_R_TLV("Speaker Mixer Volume",
		 WM8993_SPKMIXL_ATTENUATION, WM8993_SPKMIXR_ATTENUATION,
		 0, 3, 1, spkmixout_tlv),
SOC_DOUBLE_R_TLV("Speaker Volume",
		 WM8993_SPEAKER_VOLUME_LEFT, WM8993_SPEAKER_VOLUME_RIGHT,
		 0, 63, 0, outpga_tlv),
SOC_DOUBLE_R("Speaker Switch",
	     WM8993_SPEAKER_VOLUME_LEFT, WM8993_SPEAKER_VOLUME_RIGHT,
	     6, 1, 0),
SOC_DOUBLE_R("Speaker ZC Switch",
	     WM8993_SPEAKER_VOLUME_LEFT, WM8993_SPEAKER_VOLUME_RIGHT,
	     7, 1, 0),
SOC_DOUBLE_TLV("Speaker Boost Volume", WM8993_SPKOUT_BOOST, 0, 3, 7, 0,
	       spkboost_tlv),
SOC_ENUM("Speaker Reference", speaker_ref),
SOC_ENUM("Speaker Mode", speaker_mode),

{
	.iface = SNDRV_CTL_ELEM_IFACE_MIXER, .name = "Headphone Volume",
	.access = SNDRV_CTL_ELEM_ACCESS_TLV_READ |
		 SNDRV_CTL_ELEM_ACCESS_READWRITE,
	.tlv.p = outpga_tlv,
	.info = snd_soc_info_volsw_2r,
	.get = snd_soc_get_volsw_2r, .put = wm8993_put_dc_servo,
	.private_value = (unsigned long)&(struct soc_mixer_control) {
		.reg = WM8993_LEFT_OUTPUT_VOLUME,
		.rreg = WM8993_RIGHT_OUTPUT_VOLUME,
		.shift = 0, .max = 63
	},
},
SOC_DOUBLE_R("Headphone Switch", WM8993_LEFT_OUTPUT_VOLUME,
	     WM8993_RIGHT_OUTPUT_VOLUME, 6, 1, 0),
SOC_DOUBLE_R("Headphone ZC Switch", WM8993_LEFT_OUTPUT_VOLUME,
	     WM8993_RIGHT_OUTPUT_VOLUME, 7, 1, 0),

SOC_SINGLE("LINEOUT1N Switch", WM8993_LINE_OUTPUTS_VOLUME, 6, 1, 1),
SOC_SINGLE("LINEOUT1P Switch", WM8993_LINE_OUTPUTS_VOLUME, 5, 1, 1),
SOC_SINGLE_TLV("LINEOUT1 Volume", WM8993_LINE_OUTPUTS_VOLUME, 4, 1, 1,
	       line_tlv),

SOC_SINGLE("LINEOUT2N Switch", WM8993_LINE_OUTPUTS_VOLUME, 2, 1, 1),
SOC_SINGLE("LINEOUT2P Switch", WM8993_LINE_OUTPUTS_VOLUME, 1, 1, 1),
SOC_SINGLE_TLV("LINEOUT2 Volume", WM8993_LINE_OUTPUTS_VOLUME, 0, 1, 1,
	       line_tlv),
};

static int hp_supply_event(struct snd_soc_dapm_widget *w,
			   struct snd_kcontrol *kcontrol, int event)
{
	struct snd_soc_codec *codec = w->codec;
	struct wm_hubs_data *hubs = snd_soc_codec_get_drvdata(codec);

	switch (event) {
	case SND_SOC_DAPM_PRE_PMU:
		switch (hubs->hp_startup_mode) {
		case 0:
			break;
		case 1:
			/* Enable the headphone amp */
			snd_soc_update_bits(codec, WM8993_POWER_MANAGEMENT_1,
					    WM8993_HPOUT1L_ENA |
					    WM8993_HPOUT1R_ENA,
					    WM8993_HPOUT1L_ENA |
					    WM8993_HPOUT1R_ENA);

			/* Enable the second stage */
			snd_soc_update_bits(codec, WM8993_ANALOGUE_HP_0,
					    WM8993_HPOUT1L_DLY |
					    WM8993_HPOUT1R_DLY,
					    WM8993_HPOUT1L_DLY |
					    WM8993_HPOUT1R_DLY);
			break;
		default:
			dev_err(codec->dev, "Unknown HP startup mode %d\n",
				hubs->hp_startup_mode);
			break;
		}

	case SND_SOC_DAPM_PRE_PMD:
		snd_soc_update_bits(codec, WM8993_CHARGE_PUMP_1,
				    WM8993_CP_ENA, 0);
		break;
	}

	return 0;
}

static int hp_event(struct snd_soc_dapm_widget *w,
		    struct snd_kcontrol *kcontrol, int event)
{
	struct snd_soc_codec *codec = w->codec;
	unsigned int reg = snd_soc_read(codec, WM8993_ANALOGUE_HP_0);

	switch (event) {
	case SND_SOC_DAPM_POST_PMU:
		snd_soc_update_bits(codec, WM8993_CHARGE_PUMP_1,
				    WM8993_CP_ENA, WM8993_CP_ENA);

		msleep(5);

		snd_soc_update_bits(codec, WM8993_POWER_MANAGEMENT_1,
				    WM8993_HPOUT1L_ENA | WM8993_HPOUT1R_ENA,
				    WM8993_HPOUT1L_ENA | WM8993_HPOUT1R_ENA);

		reg |= WM8993_HPOUT1L_DLY | WM8993_HPOUT1R_DLY;
		snd_soc_write(codec, WM8993_ANALOGUE_HP_0, reg);

		/* Smallest supported update interval */
		snd_soc_update_bits(codec, WM8993_DC_SERVO_1,
				    WM8993_DCS_TIMER_PERIOD_01_MASK, 1);

		calibrate_dc_servo(codec);

		reg |= WM8993_HPOUT1R_OUTP | WM8993_HPOUT1R_RMV_SHORT |
			WM8993_HPOUT1L_OUTP | WM8993_HPOUT1L_RMV_SHORT;
		snd_soc_write(codec, WM8993_ANALOGUE_HP_0, reg);
		break;

	case SND_SOC_DAPM_PRE_PMD:
		snd_soc_update_bits(codec, WM8993_ANALOGUE_HP_0,
				    WM8993_HPOUT1L_OUTP |
				    WM8993_HPOUT1R_OUTP |
				    WM8993_HPOUT1L_RMV_SHORT |
				    WM8993_HPOUT1R_RMV_SHORT, 0);

		snd_soc_update_bits(codec, WM8993_ANALOGUE_HP_0,
				    WM8993_HPOUT1L_DLY |
				    WM8993_HPOUT1R_DLY, 0);

		snd_soc_write(codec, WM8993_DC_SERVO_0, 0);

		snd_soc_update_bits(codec, WM8993_POWER_MANAGEMENT_1,
				    WM8993_HPOUT1L_ENA | WM8993_HPOUT1R_ENA,
				    0);
		break;
	}

	return 0;
}

static int earpiece_event(struct snd_soc_dapm_widget *w,
			  struct snd_kcontrol *control, int event)
{
	struct snd_soc_codec *codec = w->codec;
	u16 reg = snd_soc_read(codec, WM8993_ANTIPOP1) & ~WM8993_HPOUT2_IN_ENA;

	switch (event) {
	case SND_SOC_DAPM_PRE_PMU:
		reg |= WM8993_HPOUT2_IN_ENA;
		snd_soc_write(codec, WM8993_ANTIPOP1, reg);
		udelay(50);
		break;

	case SND_SOC_DAPM_POST_PMD:
		snd_soc_write(codec, WM8993_ANTIPOP1, reg);
		break;

	default:
		BUG();
		break;
	}

	return 0;
}

static const struct snd_kcontrol_new in1l_pga[] = {
SOC_DAPM_SINGLE("IN1LP Switch", WM8993_INPUT_MIXER2, 5, 1, 0),
SOC_DAPM_SINGLE("IN1LN Switch", WM8993_INPUT_MIXER2, 4, 1, 0),
};

static const struct snd_kcontrol_new in1r_pga[] = {
SOC_DAPM_SINGLE("IN1RP Switch", WM8993_INPUT_MIXER2, 1, 1, 0),
SOC_DAPM_SINGLE("IN1RN Switch", WM8993_INPUT_MIXER2, 0, 1, 0),
};

static const struct snd_kcontrol_new in2l_pga[] = {
SOC_DAPM_SINGLE("IN2LP Switch", WM8993_INPUT_MIXER2, 7, 1, 0),
SOC_DAPM_SINGLE("IN2LN Switch", WM8993_INPUT_MIXER2, 6, 1, 0),
};

static const struct snd_kcontrol_new in2r_pga[] = {
SOC_DAPM_SINGLE("IN2RP Switch", WM8993_INPUT_MIXER2, 3, 1, 0),
SOC_DAPM_SINGLE("IN2RN Switch", WM8993_INPUT_MIXER2, 2, 1, 0),
};

static const struct snd_kcontrol_new mixinl[] = {
SOC_DAPM_SINGLE("IN2L Switch", WM8993_INPUT_MIXER3, 8, 1, 0),
SOC_DAPM_SINGLE("IN1L Switch", WM8993_INPUT_MIXER3, 5, 1, 0),
};

static const struct snd_kcontrol_new mixinr[] = {
SOC_DAPM_SINGLE("IN2R Switch", WM8993_INPUT_MIXER4, 8, 1, 0),
SOC_DAPM_SINGLE("IN1R Switch", WM8993_INPUT_MIXER4, 5, 1, 0),
};

static const struct snd_kcontrol_new left_output_mixer[] = {
SOC_DAPM_SINGLE("Right Input Switch", WM8993_OUTPUT_MIXER1, 7, 1, 0),
SOC_DAPM_SINGLE("Left Input Switch", WM8993_OUTPUT_MIXER1, 6, 1, 0),
SOC_DAPM_SINGLE("IN2RN Switch", WM8993_OUTPUT_MIXER1, 5, 1, 0),
SOC_DAPM_SINGLE("IN2LN Switch", WM8993_OUTPUT_MIXER1, 4, 1, 0),
SOC_DAPM_SINGLE("IN2LP Switch", WM8993_OUTPUT_MIXER1, 1, 1, 0),
SOC_DAPM_SINGLE("IN1R Switch", WM8993_OUTPUT_MIXER1, 3, 1, 0),
SOC_DAPM_SINGLE("IN1L Switch", WM8993_OUTPUT_MIXER1, 2, 1, 0),
SOC_DAPM_SINGLE("DAC Switch", WM8993_OUTPUT_MIXER1, 0, 1, 0),
};

static const struct snd_kcontrol_new right_output_mixer[] = {
SOC_DAPM_SINGLE("Left Input Switch", WM8993_OUTPUT_MIXER2, 7, 1, 0),
SOC_DAPM_SINGLE("Right Input Switch", WM8993_OUTPUT_MIXER2, 6, 1, 0),
SOC_DAPM_SINGLE("IN2LN Switch", WM8993_OUTPUT_MIXER2, 5, 1, 0),
SOC_DAPM_SINGLE("IN2RN Switch", WM8993_OUTPUT_MIXER2, 4, 1, 0),
SOC_DAPM_SINGLE("IN1L Switch", WM8993_OUTPUT_MIXER2, 3, 1, 0),
SOC_DAPM_SINGLE("IN1R Switch", WM8993_OUTPUT_MIXER2, 2, 1, 0),
SOC_DAPM_SINGLE("IN2RP Switch", WM8993_OUTPUT_MIXER2, 1, 1, 0),
SOC_DAPM_SINGLE("DAC Switch", WM8993_OUTPUT_MIXER2, 0, 1, 0),
};

static const struct snd_kcontrol_new earpiece_mixer[] = {
SOC_DAPM_SINGLE("Direct Voice Switch", WM8993_HPOUT2_MIXER, 5, 1, 0),
SOC_DAPM_SINGLE("Left Output Switch", WM8993_HPOUT2_MIXER, 4, 1, 0),
SOC_DAPM_SINGLE("Right Output Switch", WM8993_HPOUT2_MIXER, 3, 1, 0),
};

static const struct snd_kcontrol_new left_speaker_boost[] = {
SOC_DAPM_SINGLE("Direct Voice Switch", WM8993_SPKOUT_MIXERS, 5, 1, 0),
SOC_DAPM_SINGLE("SPKL Switch", WM8993_SPKOUT_MIXERS, 4, 1, 0),
SOC_DAPM_SINGLE("SPKR Switch", WM8993_SPKOUT_MIXERS, 3, 1, 0),
};

static const struct snd_kcontrol_new right_speaker_boost[] = {
SOC_DAPM_SINGLE("Direct Voice Switch", WM8993_SPKOUT_MIXERS, 2, 1, 0),
SOC_DAPM_SINGLE("SPKL Switch", WM8993_SPKOUT_MIXERS, 1, 1, 0),
SOC_DAPM_SINGLE("SPKR Switch", WM8993_SPKOUT_MIXERS, 0, 1, 0),
};

static const struct snd_kcontrol_new line1_mix[] = {
SOC_DAPM_SINGLE("IN1R Switch", WM8993_LINE_MIXER1, 2, 1, 0),
SOC_DAPM_SINGLE("IN1L Switch", WM8993_LINE_MIXER1, 1, 1, 0),
SOC_DAPM_SINGLE("Output Switch", WM8993_LINE_MIXER1, 0, 1, 0),
};

static const struct snd_kcontrol_new line1n_mix[] = {
SOC_DAPM_SINGLE("Left Output Switch", WM8993_LINE_MIXER1, 6, 1, 0),
SOC_DAPM_SINGLE("Right Output Switch", WM8993_LINE_MIXER1, 5, 1, 0),
};

static const struct snd_kcontrol_new line1p_mix[] = {
SOC_DAPM_SINGLE("Left Output Switch", WM8993_LINE_MIXER1, 0, 1, 0),
};

static const struct snd_kcontrol_new line2_mix[] = {
SOC_DAPM_SINGLE("IN2R Switch", WM8993_LINE_MIXER2, 2, 1, 0),
SOC_DAPM_SINGLE("IN2L Switch", WM8993_LINE_MIXER2, 1, 1, 0),
SOC_DAPM_SINGLE("Output Switch", WM8993_LINE_MIXER2, 0, 1, 0),
};

static const struct snd_kcontrol_new line2n_mix[] = {
SOC_DAPM_SINGLE("Left Output Switch", WM8993_LINE_MIXER2, 6, 1, 0),
SOC_DAPM_SINGLE("Right Output Switch", WM8993_LINE_MIXER2, 5, 1, 0),
};

static const struct snd_kcontrol_new line2p_mix[] = {
SOC_DAPM_SINGLE("Right Output Switch", WM8993_LINE_MIXER2, 0, 1, 0),
};

static const struct snd_soc_dapm_widget analogue_dapm_widgets[] = {
SND_SOC_DAPM_INPUT("IN1LN"),
SND_SOC_DAPM_INPUT("IN1LP"),
SND_SOC_DAPM_INPUT("IN2LN"),
SND_SOC_DAPM_INPUT("IN2LP:VXRN"),
SND_SOC_DAPM_INPUT("IN1RN"),
SND_SOC_DAPM_INPUT("IN1RP"),
SND_SOC_DAPM_INPUT("IN2RN"),
SND_SOC_DAPM_INPUT("IN2RP:VXRP"),

SND_SOC_DAPM_MICBIAS("MICBIAS2", WM8993_POWER_MANAGEMENT_1, 5, 0),
SND_SOC_DAPM_MICBIAS("MICBIAS1", WM8993_POWER_MANAGEMENT_1, 4, 0),

SND_SOC_DAPM_MIXER("IN1L PGA", WM8993_POWER_MANAGEMENT_2, 6, 0,
		   in1l_pga, ARRAY_SIZE(in1l_pga)),
SND_SOC_DAPM_MIXER("IN1R PGA", WM8993_POWER_MANAGEMENT_2, 4, 0,
		   in1r_pga, ARRAY_SIZE(in1r_pga)),

SND_SOC_DAPM_MIXER("IN2L PGA", WM8993_POWER_MANAGEMENT_2, 7, 0,
		   in2l_pga, ARRAY_SIZE(in2l_pga)),
SND_SOC_DAPM_MIXER("IN2R PGA", WM8993_POWER_MANAGEMENT_2, 5, 0,
		   in2r_pga, ARRAY_SIZE(in2r_pga)),

/* Dummy widgets to represent differential paths */
SND_SOC_DAPM_PGA("Direct Voice", SND_SOC_NOPM, 0, 0, NULL, 0),

SND_SOC_DAPM_MIXER("MIXINL", WM8993_POWER_MANAGEMENT_2, 9, 0,
		   mixinl, ARRAY_SIZE(mixinl)),
SND_SOC_DAPM_MIXER("MIXINR", WM8993_POWER_MANAGEMENT_2, 8, 0,
		   mixinr, ARRAY_SIZE(mixinr)),

SND_SOC_DAPM_MIXER("Left Output Mixer", WM8993_POWER_MANAGEMENT_3, 5, 0,
		   left_output_mixer, ARRAY_SIZE(left_output_mixer)),
SND_SOC_DAPM_MIXER("Right Output Mixer", WM8993_POWER_MANAGEMENT_3, 4, 0,
		   right_output_mixer, ARRAY_SIZE(right_output_mixer)),

SND_SOC_DAPM_PGA("Left Output PGA", WM8993_POWER_MANAGEMENT_3, 7, 0, NULL, 0),
SND_SOC_DAPM_PGA("Right Output PGA", WM8993_POWER_MANAGEMENT_3, 6, 0, NULL, 0),

SND_SOC_DAPM_SUPPLY("Headphone Supply", SND_SOC_NOPM, 0, 0, hp_supply_event, 
		    SND_SOC_DAPM_PRE_PMU | SND_SOC_DAPM_PRE_PMD),
SND_SOC_DAPM_PGA_E("Headphone PGA", SND_SOC_NOPM, 0, 0,
		   NULL, 0,
		   hp_event, SND_SOC_DAPM_POST_PMU | SND_SOC_DAPM_PRE_PMD),

SND_SOC_DAPM_MIXER("Earpiece Mixer", SND_SOC_NOPM, 0, 0,
		   earpiece_mixer, ARRAY_SIZE(earpiece_mixer)),
SND_SOC_DAPM_PGA_E("Earpiece Driver", WM8993_POWER_MANAGEMENT_1, 11, 0,
		   NULL, 0, earpiece_event,
		   SND_SOC_DAPM_PRE_PMU | SND_SOC_DAPM_POST_PMD),

SND_SOC_DAPM_MIXER("SPKL Boost", SND_SOC_NOPM, 0, 0,
		   left_speaker_boost, ARRAY_SIZE(left_speaker_boost)),
SND_SOC_DAPM_MIXER("SPKR Boost", SND_SOC_NOPM, 0, 0,
		   right_speaker_boost, ARRAY_SIZE(right_speaker_boost)),

SND_SOC_DAPM_PGA("SPKL Driver", WM8993_POWER_MANAGEMENT_1, 12, 0,
		 NULL, 0),
SND_SOC_DAPM_PGA("SPKR Driver", WM8993_POWER_MANAGEMENT_1, 13, 0,
		 NULL, 0),

SND_SOC_DAPM_MIXER("LINEOUT1 Mixer", SND_SOC_NOPM, 0, 0,
		   line1_mix, ARRAY_SIZE(line1_mix)),
SND_SOC_DAPM_MIXER("LINEOUT2 Mixer", SND_SOC_NOPM, 0, 0,
		   line2_mix, ARRAY_SIZE(line2_mix)),

SND_SOC_DAPM_MIXER("LINEOUT1N Mixer", SND_SOC_NOPM, 0, 0,
		   line1n_mix, ARRAY_SIZE(line1n_mix)),
SND_SOC_DAPM_MIXER("LINEOUT1P Mixer", SND_SOC_NOPM, 0, 0,
		   line1p_mix, ARRAY_SIZE(line1p_mix)),
SND_SOC_DAPM_MIXER("LINEOUT2N Mixer", SND_SOC_NOPM, 0, 0,
		   line2n_mix, ARRAY_SIZE(line2n_mix)),
SND_SOC_DAPM_MIXER("LINEOUT2P Mixer", SND_SOC_NOPM, 0, 0,
		   line2p_mix, ARRAY_SIZE(line2p_mix)),

SND_SOC_DAPM_PGA("LINEOUT1N Driver", WM8993_POWER_MANAGEMENT_3, 13, 0,
		 NULL, 0),
SND_SOC_DAPM_PGA("LINEOUT1P Driver", WM8993_POWER_MANAGEMENT_3, 12, 0,
		 NULL, 0),
SND_SOC_DAPM_PGA("LINEOUT2N Driver", WM8993_POWER_MANAGEMENT_3, 11, 0,
		 NULL, 0),
SND_SOC_DAPM_PGA("LINEOUT2P Driver", WM8993_POWER_MANAGEMENT_3, 10, 0,
		 NULL, 0),

SND_SOC_DAPM_OUTPUT("SPKOUTLP"),
SND_SOC_DAPM_OUTPUT("SPKOUTLN"),
SND_SOC_DAPM_OUTPUT("SPKOUTRP"),
SND_SOC_DAPM_OUTPUT("SPKOUTRN"),
SND_SOC_DAPM_OUTPUT("HPOUT1L"),
SND_SOC_DAPM_OUTPUT("HPOUT1R"),
SND_SOC_DAPM_OUTPUT("HPOUT2P"),
SND_SOC_DAPM_OUTPUT("HPOUT2N"),
SND_SOC_DAPM_OUTPUT("LINEOUT1P"),
SND_SOC_DAPM_OUTPUT("LINEOUT1N"),
SND_SOC_DAPM_OUTPUT("LINEOUT2P"),
SND_SOC_DAPM_OUTPUT("LINEOUT2N"),
};

static const struct snd_soc_dapm_route analogue_routes[] = {
	{ "IN1L PGA", "IN1LP Switch", "IN1LP" },
	{ "IN1L PGA", "IN1LN Switch", "IN1LN" },

	{ "IN1R PGA", "IN1RP Switch", "IN1RP" },
	{ "IN1R PGA", "IN1RN Switch", "IN1RN" },

	{ "IN2L PGA", "IN2LP Switch", "IN2LP:VXRN" },
	{ "IN2L PGA", "IN2LN Switch", "IN2LN" },

	{ "IN2R PGA", "IN2RP Switch", "IN2RP:VXRP" },
	{ "IN2R PGA", "IN2RN Switch", "IN2RN" },

	{ "Direct Voice", NULL, "IN2LP:VXRN" },
	{ "Direct Voice", NULL, "IN2RP:VXRP" },

	{ "MIXINL", "IN1L Switch", "IN1L PGA" },
	{ "MIXINL", "IN2L Switch", "IN2L PGA" },
	{ "MIXINL", NULL, "Direct Voice" },
	{ "MIXINL", NULL, "IN1LP" },
	{ "MIXINL", NULL, "Left Output Mixer" },

	{ "MIXINR", "IN1R Switch", "IN1R PGA" },
	{ "MIXINR", "IN2R Switch", "IN2R PGA" },
	{ "MIXINR", NULL, "Direct Voice" },
	{ "MIXINR", NULL, "IN1RP" },
	{ "MIXINR", NULL, "Right Output Mixer" },

	{ "ADCL", NULL, "MIXINL" },
	{ "ADCR", NULL, "MIXINR" },

	{ "Left Output Mixer", "Left Input Switch", "MIXINL" },
	{ "Left Output Mixer", "Right Input Switch", "MIXINR" },
	{ "Left Output Mixer", "IN2RN Switch", "IN2RN" },
	{ "Left Output Mixer", "IN2LN Switch", "IN2LN" },
	{ "Left Output Mixer", "IN2LP Switch", "IN2LP:VXRN" },
	{ "Left Output Mixer", "IN1L Switch", "IN1L PGA" },
	{ "Left Output Mixer", "IN1R Switch", "IN1R PGA" },

	{ "Right Output Mixer", "Left Input Switch", "MIXINL" },
	{ "Right Output Mixer", "Right Input Switch", "MIXINR" },
	{ "Right Output Mixer", "IN2LN Switch", "IN2LN" },
	{ "Right Output Mixer", "IN2RN Switch", "IN2RN" },
	{ "Right Output Mixer", "IN2RP Switch", "IN2RP:VXRP" },
	{ "Right Output Mixer", "IN1L Switch", "IN1L PGA" },
	{ "Right Output Mixer", "IN1R Switch", "IN1R PGA" },

	{ "Left Output PGA", NULL, "Left Output Mixer" },
	{ "Left Output PGA", NULL, "TOCLK" },

	{ "Right Output PGA", NULL, "Right Output Mixer" },
	{ "Right Output PGA", NULL, "TOCLK" },

	{ "Earpiece Mixer", "Direct Voice Switch", "Direct Voice" },
	{ "Earpiece Mixer", "Left Output Switch", "Left Output PGA" },
	{ "Earpiece Mixer", "Right Output Switch", "Right Output PGA" },

	{ "Earpiece Driver", NULL, "Earpiece Mixer" },
	{ "HPOUT2N", NULL, "Earpiece Driver" },
	{ "HPOUT2P", NULL, "Earpiece Driver" },

	{ "SPKL", "Input Switch", "MIXINL" },
	{ "SPKL", "IN1LP Switch", "IN1LP" },
	{ "SPKL", "Output Switch", "Left Output Mixer" },
	{ "SPKL", NULL, "TOCLK" },

	{ "SPKR", "Input Switch", "MIXINR" },
	{ "SPKR", "IN1RP Switch", "IN1RP" },
	{ "SPKR", "Output Switch", "Right Output Mixer" },
	{ "SPKR", NULL, "TOCLK" },

	{ "SPKL Boost", "Direct Voice Switch", "Direct Voice" },
	{ "SPKL Boost", "SPKL Switch", "SPKL" },
	{ "SPKL Boost", "SPKR Switch", "SPKR" },

	{ "SPKR Boost", "Direct Voice Switch", "Direct Voice" },
	{ "SPKR Boost", "SPKR Switch", "SPKR" },
	{ "SPKR Boost", "SPKL Switch", "SPKL" },

	{ "SPKL Driver", NULL, "SPKL Boost" },
	{ "SPKL Driver", NULL, "CLK_SYS" },

	{ "SPKR Driver", NULL, "SPKR Boost" },
	{ "SPKR Driver", NULL, "CLK_SYS" },

	{ "SPKOUTLP", NULL, "SPKL Driver" },
	{ "SPKOUTLN", NULL, "SPKL Driver" },
	{ "SPKOUTRP", NULL, "SPKR Driver" },
	{ "SPKOUTRN", NULL, "SPKR Driver" },

	{ "Left Headphone Mux", "Mixer", "Left Output Mixer" },
	{ "Right Headphone Mux", "Mixer", "Right Output Mixer" },

	{ "Headphone PGA", NULL, "Left Headphone Mux" },
	{ "Headphone PGA", NULL, "Right Headphone Mux" },
	{ "Headphone PGA", NULL, "CLK_SYS" },
	{ "Headphone PGA", NULL, "Headphone Supply" },

	{ "HPOUT1L", NULL, "Headphone PGA" },
	{ "HPOUT1R", NULL, "Headphone PGA" },

	{ "LINEOUT1N", NULL, "LINEOUT1N Driver" },
	{ "LINEOUT1P", NULL, "LINEOUT1P Driver" },
	{ "LINEOUT2N", NULL, "LINEOUT2N Driver" },
	{ "LINEOUT2P", NULL, "LINEOUT2P Driver" },
};

static const struct snd_soc_dapm_route lineout1_diff_routes[] = {
	{ "LINEOUT1 Mixer", "IN1L Switch", "IN1L PGA" },
	{ "LINEOUT1 Mixer", "IN1R Switch", "IN1R PGA" },
	{ "LINEOUT1 Mixer", "Output Switch", "Left Output Mixer" },

	{ "LINEOUT1N Driver", NULL, "LINEOUT1 Mixer" },
	{ "LINEOUT1P Driver", NULL, "LINEOUT1 Mixer" },
};

static const struct snd_soc_dapm_route lineout1_se_routes[] = {
	{ "LINEOUT1N Mixer", "Left Output Switch", "Left Output Mixer" },
	{ "LINEOUT1N Mixer", "Right Output Switch", "Left Output Mixer" },

	{ "LINEOUT1P Mixer", "Left Output Switch", "Left Output Mixer" },

	{ "LINEOUT1N Driver", NULL, "LINEOUT1N Mixer" },
	{ "LINEOUT1P Driver", NULL, "LINEOUT1P Mixer" },
};

static const struct snd_soc_dapm_route lineout2_diff_routes[] = {
	{ "LINEOUT2 Mixer", "IN2L Switch", "IN2L PGA" },
	{ "LINEOUT2 Mixer", "IN2R Switch", "IN2R PGA" },
	{ "LINEOUT2 Mixer", "Output Switch", "Right Output Mixer" },

	{ "LINEOUT2N Driver", NULL, "LINEOUT2 Mixer" },
	{ "LINEOUT2P Driver", NULL, "LINEOUT2 Mixer" },
};

static const struct snd_soc_dapm_route lineout2_se_routes[] = {
	{ "LINEOUT2N Mixer", "Left Output Switch", "Left Output Mixer" },
	{ "LINEOUT2N Mixer", "Right Output Switch", "Left Output Mixer" },

	{ "LINEOUT2P Mixer", "Right Output Switch", "Right Output Mixer" },

	{ "LINEOUT2N Driver", NULL, "LINEOUT2N Mixer" },
	{ "LINEOUT2P Driver", NULL, "LINEOUT2P Mixer" },
};

int wm_hubs_add_analogue_controls(struct snd_soc_codec *codec)
{
	/* Latch volume update bits & default ZC on */
	snd_soc_update_bits(codec, WM8993_LEFT_LINE_INPUT_1_2_VOLUME,
			    WM8993_IN1_VU, WM8993_IN1_VU);
	snd_soc_update_bits(codec, WM8993_RIGHT_LINE_INPUT_1_2_VOLUME,
			    WM8993_IN1_VU, WM8993_IN1_VU);
	snd_soc_update_bits(codec, WM8993_LEFT_LINE_INPUT_3_4_VOLUME,
			    WM8993_IN2_VU, WM8993_IN2_VU);
	snd_soc_update_bits(codec, WM8993_RIGHT_LINE_INPUT_3_4_VOLUME,
			    WM8993_IN2_VU, WM8993_IN2_VU);

	snd_soc_update_bits(codec, WM8993_SPEAKER_VOLUME_RIGHT,
			    WM8993_SPKOUT_VU, WM8993_SPKOUT_VU);

	snd_soc_update_bits(codec, WM8993_LEFT_OUTPUT_VOLUME,
			    WM8993_HPOUT1L_ZC, WM8993_HPOUT1L_ZC);
	snd_soc_update_bits(codec, WM8993_RIGHT_OUTPUT_VOLUME,
			    WM8993_HPOUT1_VU | WM8993_HPOUT1R_ZC,
			    WM8993_HPOUT1_VU | WM8993_HPOUT1R_ZC);

	snd_soc_update_bits(codec, WM8993_LEFT_OPGA_VOLUME,
			    WM8993_MIXOUTL_ZC, WM8993_MIXOUTL_ZC);
	snd_soc_update_bits(codec, WM8993_RIGHT_OPGA_VOLUME,
			    WM8993_MIXOUTR_ZC | WM8993_MIXOUT_VU,
			    WM8993_MIXOUTR_ZC | WM8993_MIXOUT_VU);

	snd_soc_add_controls(codec, analogue_snd_controls,
			     ARRAY_SIZE(analogue_snd_controls));

	snd_soc_dapm_new_controls(codec, analogue_dapm_widgets,
				  ARRAY_SIZE(analogue_dapm_widgets));
	return 0;
}
EXPORT_SYMBOL_GPL(wm_hubs_add_analogue_controls);

int wm_hubs_add_analogue_routes(struct snd_soc_codec *codec,
				int lineout1_diff, int lineout2_diff)
{
	snd_soc_dapm_add_routes(codec, analogue_routes,
				ARRAY_SIZE(analogue_routes));

	if (lineout1_diff)
		snd_soc_dapm_add_routes(codec,
					lineout1_diff_routes,
					ARRAY_SIZE(lineout1_diff_routes));
	else
		snd_soc_dapm_add_routes(codec,
					lineout1_se_routes,
					ARRAY_SIZE(lineout1_se_routes));

	if (lineout2_diff)
		snd_soc_dapm_add_routes(codec,
					lineout2_diff_routes,
					ARRAY_SIZE(lineout2_diff_routes));
	else
		snd_soc_dapm_add_routes(codec,
					lineout2_se_routes,
					ARRAY_SIZE(lineout2_se_routes));

	return 0;
}
EXPORT_SYMBOL_GPL(wm_hubs_add_analogue_routes);

int wm_hubs_handle_analogue_pdata(struct snd_soc_codec *codec,
				  int lineout1_diff, int lineout2_diff,
				  int lineout1fb, int lineout2fb,
				  int jd_scthr, int jd_thr, int micbias1_lvl,
				  int micbias2_lvl)
{
	if (!lineout1_diff)
		snd_soc_update_bits(codec, WM8993_LINE_MIXER1,
				    WM8993_LINEOUT1_MODE,
				    WM8993_LINEOUT1_MODE);
	if (!lineout2_diff)
		snd_soc_update_bits(codec, WM8993_LINE_MIXER2,
				    WM8993_LINEOUT2_MODE,
				    WM8993_LINEOUT2_MODE);

	/* If the line outputs are differential then we aren't presenting
	 * VMID as an output and can disable it.
	 */
	if (lineout1_diff && lineout2_diff)
		codec->idle_bias_off = 1;

	if (lineout1fb)
		snd_soc_update_bits(codec, WM8993_ADDITIONAL_CONTROL,
				    WM8993_LINEOUT1_FB, WM8993_LINEOUT1_FB);

	if (lineout2fb)
		snd_soc_update_bits(codec, WM8993_ADDITIONAL_CONTROL,
				    WM8993_LINEOUT2_FB, WM8993_LINEOUT2_FB);

	snd_soc_update_bits(codec, WM8993_MICBIAS,
			    WM8993_JD_SCTHR_MASK | WM8993_JD_THR_MASK |
			    WM8993_MICB1_LVL | WM8993_MICB2_LVL,
			    jd_scthr << WM8993_JD_SCTHR_SHIFT |
			    jd_thr << WM8993_JD_THR_SHIFT |
			    micbias1_lvl |
			    micbias2_lvl << WM8993_MICB2_LVL_SHIFT);

	return 0;
}
EXPORT_SYMBOL_GPL(wm_hubs_handle_analogue_pdata);

MODULE_DESCRIPTION("Shared support for Wolfson hubs products");
MODULE_AUTHOR("Mark Brown <broonie@opensource.wolfsonmicro.com>");
MODULE_LICENSE("GPL");<|MERGE_RESOLUTION|>--- conflicted
+++ resolved
@@ -130,7 +130,7 @@
 		reg_r = reg & WM8993_DCS_DAC_WR_VAL_0_MASK;
 		break;
 	default:
-		WARN(1, "Unknown DCS readback method");
+		WARN(1, "Unknown DCS readback method\n");
 		break;
 	}
 
@@ -141,32 +141,6 @@
 		dev_dbg(codec->dev, "Applying %d code DC servo correction\n",
 			hubs->dcs_codes);
 
-<<<<<<< HEAD
-=======
-		/* Different chips in the family support different
-		 * readback methods.
-		 */
-		switch (hubs->dcs_readback_mode) {
-		case 0:
-			reg_l = snd_soc_read(codec, WM8993_DC_SERVO_READBACK_1)
-				& WM8993_DCS_INTEG_CHAN_0_MASK;;
-			reg_r = snd_soc_read(codec, WM8993_DC_SERVO_READBACK_2)
-				& WM8993_DCS_INTEG_CHAN_1_MASK;
-			break;
-		case 1:
-			reg = snd_soc_read(codec, WM8993_DC_SERVO_3);
-			reg_l = (reg & WM8993_DCS_DAC_WR_VAL_1_MASK)
-				>> WM8993_DCS_DAC_WR_VAL_1_SHIFT;
-			reg_r = reg & WM8993_DCS_DAC_WR_VAL_0_MASK;
-			break;
-		default:
-			WARN(1, "Unknown DCS readback method\n");
-			break;
-		}
-
-		dev_dbg(codec->dev, "DCS input: %x %x\n", reg_l, reg_r);
-
->>>>>>> 29c798fe
 		/* HPOUT1L */
 		if (reg_l + hubs->dcs_codes > 0 &&
 		    reg_l + hubs->dcs_codes < 0xff)
